--- conflicted
+++ resolved
@@ -41,14 +41,13 @@
     fn fmt_fields(&self, item: &ExprBinOp, f: &mut PyFormatter) -> FormatResult<()> {
         let comments = f.context().comments().clone();
 
-        match self.layout(item, f.context()) {
+        match Self::layout(item, f.context()) {
             BinOpLayout::LeftString(expression) => {
                 let right_has_leading_comment = f
                     .context()
                     .comments()
                     .has_leading_comments(item.right.as_ref());
 
-<<<<<<< HEAD
                 let format_left = format_with(|f: &mut PyFormatter| {
                     let format_string =
                         expression.format().with_options(ExprConstantLayout::String(
@@ -62,8 +61,6 @@
                     }
                 });
 
-=======
->>>>>>> 29af5ca0
                 let format_right_and_op = format_with(|f| {
                     if right_has_leading_comment {
                         space().fmt(f)?;
@@ -82,22 +79,6 @@
                     group(&item.right.format()).fmt(f)
                 });
 
-<<<<<<< HEAD
-=======
-                let format_left = format_with(|f: &mut PyFormatter| {
-                    let format_string =
-                        expression.format().with_options(ExprConstantLayout::String(
-                            StringLayout::ImplicitConcatenatedBinaryLeftSide,
-                        ));
-
-                    if is_expression_parenthesized(expression.into(), f.context().source()) {
-                        parenthesized("(", &format_string, ")").fmt(f)
-                    } else {
-                        format_string.fmt(f)
-                    }
-                });
-
->>>>>>> 29af5ca0
                 group(&format_args![format_left, group(&format_right_and_op)]).fmt(f)
             }
             BinOpLayout::Default => {
@@ -187,11 +168,7 @@
 }
 
 impl FormatExprBinOp {
-<<<<<<< HEAD
-    fn layout<'a>(self, bin_op: &'a ExprBinOp, context: &PyFormatContext) -> BinOpLayout<'a> {
-=======
-    fn layout<'a>(&self, bin_op: &'a ExprBinOp, context: &PyFormatContext) -> BinOpLayout<'a> {
->>>>>>> 29af5ca0
+    fn layout<'a>(bin_op: &'a ExprBinOp, context: &PyFormatContext) -> BinOpLayout<'a> {
         if let Some(
             constant @ ExprConstant {
                 value: Constant::Str(_),
